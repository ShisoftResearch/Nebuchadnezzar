--- conflicted
+++ resolved
@@ -28,16 +28,6 @@
             return false;
         }
     }
-<<<<<<< HEAD
-
-=======
-    for i in 1..node.len() {
-        if node.keys()[i - 1] >= node.keys()[i] {
-            error!("serial check failed for key ordering at {}: {:?}", i, node.keys());
-            return false;
-        }
-    }
->>>>>>> cf24506b
     true
 }
 
